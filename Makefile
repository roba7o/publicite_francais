--- conflicted
+++ resolved
@@ -25,11 +25,7 @@
 .DEFAULT_GOAL := help
 
 # Declare phony targets to avoid conflicts with files/directories
-<<<<<<< HEAD
-.PHONY: run run-test-data test test-unit test-integration test-e2e help test-essential lint format fix clean db-start db-stop db-clean db-migrate db-migrate-dry db-rebuild db-restart version-check
-=======
-.PHONY: run run-test-data test test-unit test-integration test-e2e test-quick lint format fix clean db-start db-start-test db-stop db-clean db-migrate db-migrate-dry db-rebuild db-restart version-check
->>>>>>> d7c4a865
+.PHONY: run run-test-data test test-unit test-integration test-e2e test-quick help test-essential lint format fix clean db-start db-start-test db-stop db-clean db-migrate db-migrate-dry db-rebuild db-restart version-check
 
 # ==================== CORE COMMANDS (Daily Usage) ====================
 
@@ -40,12 +36,6 @@
 	@./scripts/run-test-data.sh
 
 test:  ## Run all tests (unit + integration + e2e)
-	@echo "\033[34m◆ Running complete test suite...\033[0m"
-	PYTHONPATH=$(SRC):. $(PYTEST) tests/ -v
-	@echo "\033[32m✓ Complete test suite passed!\033[0m"
-
-<<<<<<< HEAD
-test:  ## Run all tests (unit + integration + e2e)
 	@echo "\033[33m◆ Ensuring database is running for tests...\033[0m"
 	@$(MAKE) db-start > /dev/null 2>&1
 	@echo "\033[33m◆ Running complete test suite...\033[0m"
@@ -53,7 +43,7 @@
 	@echo ""
 	@echo "\033[32m✓ All tests completed successfully\033[0m"
 
-test-unit:  ## Run unit tests only
+test-unit:  ## Run unit tests only (fast feedback)
 	@echo "\033[33m◆ Running unit tests...\033[0m"
 	@ENVIRONMENT=test PYTHONPATH=$(SRC) $(PYTEST) -v tests/unit/
 	@echo ""
@@ -67,43 +57,24 @@
 	@echo ""
 	@echo "\033[32m✓ Integration tests completed\033[0m"
 
-test-e2e:  ## Run e2e tests only (starts database automatically)
+test-e2e:  ## Run E2E pipeline tests (stages 1-5)
 	@echo "\033[33m◆ Ensuring database is running for e2e tests...\033[0m"
 	@$(MAKE) db-start > /dev/null 2>&1
 	@echo "\033[33m◆ Running e2e tests...\033[0m"
 	@ENVIRONMENT=test PYTHONPATH=$(SRC) $(PYTEST) -v tests/e2e/
 	@echo ""
 	@echo "\033[32m✓ E2E tests completed\033[0m"
-=======
-test-unit:  ## Run unit tests only (fast feedback)
-	@echo "\033[34m◆ Running unit tests...\033[0m"
-	PYTHONPATH=$(SRC):. $(PYTEST) tests/unit/ -v
-	@echo "\033[32m✓ Unit tests passed!\033[0m"
-
-test-integration:  ## Run integration tests only
-	@echo "\033[34m◆ Running integration tests...\033[0m"
-	PYTHONPATH=$(SRC):. $(PYTEST) tests/integration/ -v
-	@echo "\033[32m✓ Integration tests passed!\033[0m"
-
-test-e2e:  ## Run E2E pipeline tests (stages 1-5)
-	@echo "\033[34m◆ Running E2E pipeline tests...\033[0m"
-	PYTHONPATH=$(SRC):. $(PYTEST) tests/e2e/*.py -v
-	@echo "\033[32m✓ E2E pipeline tests passed!\033[0m"
 
 test-quick:  ## Run unit + integration (skip E2E for speed)
 	@echo "\033[34m◆ Running quick test suite...\033[0m"
-	PYTHONPATH=$(SRC):. $(PYTEST) tests/unit/ tests/integration/ -v
+	ENVIRONMENT=test PYTHONPATH=$(SRC) $(PYTEST) tests/unit/ tests/integration/ -v
 	@echo "\033[32m✓ Quick test suite passed!\033[0m"
->>>>>>> d7c4a865
 
 help:  ## Show available commands
 	@echo ""
 	@echo "\033[1m\033[36m========== CORE COMMANDS (Daily Usage) ==========\033[0m"
 	@echo "\033[36mrun              \033[0m Run scraper locally (live mode)"
 	@echo "\033[36mrun-test-data    \033[0m Run scraper with test data (offline mode)"
-<<<<<<< HEAD
-	@echo "\033[36mtest             \033[0m Run all tests (unit + integration + e2e)"
-=======
 	@echo ""
 	@echo "\033[33mTesting commands:\033[0m"
 	@echo "  \033[36mtest           \033[0m Run all tests (unit + integration + e2e)"
@@ -112,7 +83,6 @@
 	@echo "  \033[36mtest-e2e       \033[0m Run E2E pipeline tests (stages 1-5)"
 	@echo "  \033[36mtest-quick     \033[0m Run unit + integration (skip E2E)"
 	@echo ""
->>>>>>> d7c4a865
 	@echo "\033[36mhelp             \033[0m Show available commands"
 	@echo ""
 	@echo "\033[1m\033[33m========== UTILITY COMMANDS (Helpers & Maintenance) ==========\033[0m"
@@ -134,14 +104,6 @@
 	@echo "  \033[36mfix             \033[0m Auto-format code and run all checks"
 	@echo "  \033[36mclean           \033[0m Remove __pycache__, .pyc files, and test artifacts"
 	@echo ""
-<<<<<<< HEAD
-	@echo "\033[33mTesting utilities:\033[0m"
-	@echo "  \033[36mtest-unit       \033[0m Run unit tests only (fast, no database)"
-	@echo "  \033[36mtest-integration\033[0m Run integration tests only (requires database)"
-	@echo "  \033[36mtest-e2e       \033[0m Run e2e tests only (requires database)"
-	@echo "  \033[36mtest-essential  \033[0m Run essential working tests only"
-=======
->>>>>>> d7c4a865
 	@echo ""
 	@echo "\033[33mDevelopment utilities:\033[0m"
 	@echo "  \033[36mversion-check   \033[0m Compare local vs Docker versions for consistency"
